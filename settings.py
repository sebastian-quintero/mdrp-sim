from datetime import time
from typing import Union, Optional, List

from utils.datetime_utils import min_to_sec, hour_to_sec

# Project
INSTANCES: List[int] = [
<<<<<<< HEAD
    0, 1, 2, 3, 4, 5, 6, 7, 8, 9, 10, 11, 12, 13, 14, 15, 16, 17, 18, 19, 20, 21, 22, 23
=======
    3, 4, 5, 9, 10, 11, 15, 16, 17, 21, 22, 23
>>>>>>> 61433b63
]  # Desired instances to be simulated
VERBOSE_LOGS: bool = False  # Enable / Disable specific (verbose) actor and policy logs
SEED: Optional[Union[float, int]] = 8795  # [Optional] Seed for running the simulation. Can be None.

DB_USERNAME: str = 'docker'  # DDBB Username
DB_PASSWORD: str = 'docker'  # DDBB Password
DB_HOST: str = '127.0.0.1'  # DDBB Host
DB_PORT: str = '5432'  # DDBB Port
DB_DATABASE: str = 'mdrp_sim'  # DDBB Name

# Simulation Constants
SIMULATE_FROM: time = time(0, 0, 0)  # Simulate from this time on
<<<<<<< HEAD
SIMULATE_UNTIL: time = time(11, 59, 59)  # Simulate until this time
=======
SIMULATE_UNTIL: time = time(23, 59, 59)  # Simulate until this time
>>>>>>> 61433b63
CREATE_USERS_UNTIL: time = time(22, 30, 0)  # Create new users to submit orders until this time
CREATE_COURIERS_UNTIL: time = time(22, 0, 0)  # Create new couriers to log on until this time
WARM_UP_TIME: float = hour_to_sec(4) + min_to_sec(30)  # Warm up time [sec] to achieve steady state simulation

# Simulation Policies
#   Dispatcher
DISPATCHER_CANCELLATION_POLICY: str = 'static'  # Policy for canceling orders. Options: ['static']
DISPATCHER_BUFFERING_POLICY: str = 'rolling_horizon'  # Policy for buffering orders: Options: ['rolling_horizon']
DISPATCHER_PREPOSITIONING_EVALUATION_POLICY: str = 'fixed'  # Policy for the prepositioning timing. Options: ['fixed']
DISPATCHER_PREPOSITIONING_POLICY: str = 'naive'  # Policy for prepositioning couriers. Options: ['naive']
DISPATCHER_MATCHING_POLICY: str = 'greedy'  # Policy for matching orders and couriers. Options: ['greedy', 'mdrp', 'mdrp_graph', 'mdrp_graph_prospects', 'modified_mdrp']
#   Courier
COURIER_ACCEPTANCE_POLICY: str = 'absolute'  # Policy for accepting a notification. Options: ['uniform', 'absolute']
COURIER_MOVEMENT_EVALUATION_POLICY: str = 'still'  # Policy to determine if the courier wants to relocate. Options: ['neighbors', 'still']
COURIER_MOVEMENT_POLICY: str = 'osrm'  # Policy that models the movement of a courier about the city. Options: ['osrm']
#   User
USER_CANCELLATION_POLICY: str = 'random'  # Policy to decide if a user wants to cancel an order. Options: ['random']

# Simulation Policies Configuration
#   Courier
#       Courier Acceptance Policy
COURIER_MIN_ACCEPTANCE_RATE: float = 0.4  # Minimum acceptance rate for any courier
COURIER_WAIT_TO_ACCEPT: float = 20  # Time [sec] that a courier waits before accepting / rejecting a notification
#       Courier Movement Evaluation Policy
COURIER_MOVEMENT_PROBABILITY: float = 0.4  # Probability that a courier WILL move
COURIER_WAIT_TO_MOVE: float = min_to_sec(45)  # Time [sec] that a courier waits before deciding to move
#       Other Constants
COURIER_EARNINGS_PER_ORDER: float = 3  # Money earned for dropping off an order
COURIER_EARNINGS_PER_HOUR: float = 8  # Rate at which the courier can be compensated per hour

#   Dispatcher
#       Cancellation Policy
DISPATCHER_WAIT_TO_CANCEL: float = min_to_sec(35)  # Time [sec] to cancel an order
#       Buffering Policy
DISPATCHER_ROLLING_HORIZON_TIME: float = min_to_sec(2)  # Time [sec] to buffer orders
#       Prepositioning Evaluation Policy
DISPATCHER_PREPOSITIONING_TIME: float = hour_to_sec(1)  # Time [sec] to execute prepositioning
#       Matching Policy
DISPATCHER_PROSPECTS_MAX_DISTANCE: float = 3  # Maximum distance [km] between a courier and a store
DISPATCHER_PROSPECTS_MAX_ORDERS: int = 3  # Maximum number of orders a courier can carry simultaneously
DISPATCHER_PROSPECTS_MAX_STOP_OFFSET: float = min_to_sec(10)  # Max offset time [sec] from a stop's expected timestamp
DISPATCHER_PROSPECTS_MAX_READY_TIME: float = min_to_sec(4)  # Time [sec] for ready route before avoiding stop offset
DISPATCHER_MYOPIC_READY_TIME_SLACK: int = min_to_sec(10)  # Time [sec] to consider ready orders for target bundle size
DISPATCHER_GEOHASH_PRECISION_GROUPING: int = 8  # Precision to group orders into a proxy of stores
DISPATCHER_DELAY_PENALTY: float = 0.4  # Constant penalty for delays in the pick up of a bundle of orders

#   User
#       Cancellation Policy
USER_WAIT_TO_CANCEL: float = min_to_sec(15)  # Time [sec] that a user waits before deciding to cancel an order
USER_CANCELLATION_PROBABILITY: float = 0.75  # Probability that a user will cancel an order if no courier is assigned

# Object Constants
ORDER_MAX_PICK_UP_SERVICE_TIME: int = min_to_sec(10)  # Maximum service time [sec] at the pick up location
ORDER_MAX_DROP_OFF_SERVICE_TIME: int = min_to_sec(5)  # Maximum service time [sec] at the drop off location
ORDER_MIN_SERVICE_TIME: int = min_to_sec(2)  # Minimum service time [sec] at either a pick up or drop off location
ORDER_TARGET_DROP_OFF_TIME: float = min_to_sec(40)  # Target time [sec] in which an order should be delivered<|MERGE_RESOLUTION|>--- conflicted
+++ resolved
@@ -5,11 +5,7 @@
 
 # Project
 INSTANCES: List[int] = [
-<<<<<<< HEAD
-    0, 1, 2, 3, 4, 5, 6, 7, 8, 9, 10, 11, 12, 13, 14, 15, 16, 17, 18, 19, 20, 21, 22, 23
-=======
     3, 4, 5, 9, 10, 11, 15, 16, 17, 21, 22, 23
->>>>>>> 61433b63
 ]  # Desired instances to be simulated
 VERBOSE_LOGS: bool = False  # Enable / Disable specific (verbose) actor and policy logs
 SEED: Optional[Union[float, int]] = 8795  # [Optional] Seed for running the simulation. Can be None.
@@ -22,11 +18,7 @@
 
 # Simulation Constants
 SIMULATE_FROM: time = time(0, 0, 0)  # Simulate from this time on
-<<<<<<< HEAD
-SIMULATE_UNTIL: time = time(11, 59, 59)  # Simulate until this time
-=======
 SIMULATE_UNTIL: time = time(23, 59, 59)  # Simulate until this time
->>>>>>> 61433b63
 CREATE_USERS_UNTIL: time = time(22, 30, 0)  # Create new users to submit orders until this time
 CREATE_COURIERS_UNTIL: time = time(22, 0, 0)  # Create new couriers to log on until this time
 WARM_UP_TIME: float = hour_to_sec(4) + min_to_sec(30)  # Warm up time [sec] to achieve steady state simulation
